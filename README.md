# NextCloud OIDC Login

Make possible create users and login via one single OpenID Connect provider. Even though a fork of [nextcloud-social-login](https://github.com/zorn-v/nextcloud-social-login), it fundamentally differs in two ways - aims for simplistic, single provider login (and hence is very minimalastic), and it supports having LDAP as the primary user backend. This way, you can use OpenID Connect to login to Nextcloud while maintaining an LDAP backend with attributes with the LDAP plugin. Supports automatic discovery of endpoints through the OpenID Connect spec, with a single provider configuration attribute.

## Config

All configuration for the app is directly picked up from NextCloud's system configuration file (`config.php`). The following properties (with their descriptions) are valid configuration entries.

```php
$CONFIG = array (
    // Some NextCloud options that might make sense here
    'allow_user_to_change_display_name' => false,
    'lost_password_link' => 'disabled',

    // URL of provider. All other URLs are auto-discovered from .well-known
    'oidc_login_provider_url' => 'https://openid.example.com',

    // Client ID and secret registered with the providr
    'oidc_login_client_id' => 'application',
    'oidc_login_client_secret' => 'secret',

    // Automatically redirect the login page to the provider
    'oidc_login_auto_redirect' => false,

    // Redirect to this page after logging out the user
    'oidc_login_logout_url' => 'https://openid.example.com/thankyou',

    // Quota to assign if no quota is specified in the OIDC response (bytes)
    'oidc_login_default_quota' => '1000000000',

    // Login button text
    'oidc_login_button_text' => 'Log in with OpenID',

    // Attribute map for OIDC response. Available keys are:
    //   i)   id:       Unique identifier for username
    //   ii)  name:     Full name
    //   iii) mail:     Email address
    //   iv)  quota:    NextCloud storage quota
    //   v)   home:     Home directory location. A symlink or external storage to this location is used
    //   vi)  ldap_uid: LDAP uid to search for when running in proxy mode
    //   vii) groups:   Array or space separated string of NC groups for the user
    //
    // The attributes in the OIDC response are flattened by adding the nested
    // array key as the prefix and an underscore. Thus,
    //
    //     $profile = [
    //         'id' => 1234,
    //         'attributes' => [
    //             'uid' => 'myuid'
    //         ]
    //     ];
    //
    // would become,
    //
    //     $profile = [
    //         'id' => 1234,
    //         'attributes_uid' => 'myuid'
    //     ]
    //
    'oidc_login_attributes' => array (
        'id' => 'sub',
        'name' => 'name',
        'mail' => 'email',
        'quota' => 'ownCloudQuota',
        'home' => 'homeDirectory',
        'ldap_uid' => 'uid',
        'groups' => 'ownCloudGroups',
    ),

    // Default group to add users to (optional, defaults to nothing)
    'oidc_login_default_group' => 'oidc',

    // Use external storage instead of a symlink to the home directory
    // Requires the files_external app to be enabled
    'oidc_login_use_external_storage' => false,

    // Set OpenID Connect scope
    'oidc_login_scope' => 'openid profile',

    // Run in LDAP proxy mode
    // In this mode, instead of creating users of its own, OIDC login
    // will get the existing user from an LDAP database and only
    // perform authentication with OIDC. All user data will be derived
    // from the LDAP database instead of the OIDC user response
    'oidc_login_proxy_ldap' => false,

    // Disable creation of new users from OIDC login
    'oidc_login_disable_registration' => true,

    // Fallback to direct login if login from OIDC fails
    // Note that no error message will be displayed if enabled
    'oidc_login_redir_fallback' => false,

    // Use an alternative login page
    // This page will be php-included instead of an redirect if specified
    // In the example below, the PHP file `login.php` in `assets`
    // in nextcloud base directory will be included
    // Note: the PHP variable $OIDC_LOGIN_URL is available for redirect URI
    // Note: you may want to try setting `oidc_login_logout_url` to your
    // base URL if you face issues regarding re-login after logout
    'oidc_login_alt_login_page' => 'assets/login.php',
    
    // For development, you may disable TLS verification. Default value is `true`
    // which should be kept in production
    'oidc_login_tls_verify' => true,
);
```
### Usage with [Keycloak](https://www.keycloak.org/)
<<<<<<< HEAD
1. Create a new Client for Nextcloud in a Keycloak Realm of your choosing.
    1. Set a `Client ID` and save.
    2. Set `Access type` to `confidential` 
	3. Add a `Valid Redirect URI` e.g. `https://cloud.example.com/*`.
	4. Open the  `Fine Grain OpenID Connect Configuration` dropdown and set `ID Token Signature Algorithm` to e.g. `RS512` and save.
	
	Note: Only HS256, HS384, HS512, RS256, RS384, RS512 is supported.
	
2. Open your created Client and go to `Mappers`. (optional)
    1. Click `create` and set `Mapper Type` to `User Attribute`.
    2. Set `Name`, `User Attribute`, and `Token Claim Name` to `ownCloudQuota`.
    3. Set `Claim JSON Type` as `String`.
    4. Click `create` and set `Mapper Type` to `User Client Role`.
    5. Set `Name` and `Token Claim Name` to `ownCloudGroups` and select your Client ID.
    6. Set `Claim JSON Type` as `String`.
    7. Add or edit a User and go to `Attributes`.
    8. Add an `Attribute` by setting `Key` as `ownCloudQuota` and `Value` to your preferred limit.
	
=======
1. Create the NextCloud Client in a Keycloak Realm of your choosing.
	1. Set `Access type` to `confidential`  
	Note: The `Client Secret` will be in the newly created `Credentials` tab after saving.
	2. Add a `Valid Redirect uri` of `https://cloud.example.com/*`
	3. Add a `Mapper` to the Nextcloud OIDC Client 
		1. Set `Mapper Type` to `user attribute`
		2. Set `Name`, `User Attribute`, and `Token Claim Name` to `ownCloudQuota`
		3. Set `Claim JSON Type` as `string`.
2. Add a User `Attribute` to necessary user accounts in Keycloak.
	1. Set `Key` as `ownCloudQuota` and `Value` to your preferred limit (bytes).
>>>>>>> 1ebc0d1b
3. Necessary `config.php` settings (differing from above)
```php
'oidc_login_client_id' => 'nextcloud', // Client ID: Step 1
'oidc_login_client_secret' => 'secret', // Client Secret: Got to Clients -> Client -> Credentials
'oidc_login_provider_url' => 'https://keycloak.example.com/auth/realms/YOUR_REALM',
'oidc_login_logout_url' => 'https://keycloak.example.com/auth/realms/MY_REALM/protocol/openid-connect/logout?redirect_uri=https%3A%2F%2Fcloud.example.com%2F',
'oidc_login_auto_redirect' => true,
'oidc_login_redir_fallback' => true,
'oidc_login_attributes' => array(
	'id' => 'preferred_username',
	'mail' => 'email',
),
// If you are running Nextcloud behind a reverse proxy, make sure this is set
'overwriteprotocol' => 'https',
```

**Note:** 
- If necessary, restart Nextcloud to clear the APCu cache for the config file.
- You can use the above `Mapper` method to map any arbitrary user attribute in Keycloak to output with standard userdata, allowing use of arbitrary fields for `id`, etc.<|MERGE_RESOLUTION|>--- conflicted
+++ resolved
@@ -106,7 +106,6 @@
 );
 ```
 ### Usage with [Keycloak](https://www.keycloak.org/)
-<<<<<<< HEAD
 1. Create a new Client for Nextcloud in a Keycloak Realm of your choosing.
     1. Set a `Client ID` and save.
     2. Set `Access type` to `confidential` 
@@ -123,20 +122,7 @@
     5. Set `Name` and `Token Claim Name` to `ownCloudGroups` and select your Client ID.
     6. Set `Claim JSON Type` as `String`.
     7. Add or edit a User and go to `Attributes`.
-    8. Add an `Attribute` by setting `Key` as `ownCloudQuota` and `Value` to your preferred limit.
-	
-=======
-1. Create the NextCloud Client in a Keycloak Realm of your choosing.
-	1. Set `Access type` to `confidential`  
-	Note: The `Client Secret` will be in the newly created `Credentials` tab after saving.
-	2. Add a `Valid Redirect uri` of `https://cloud.example.com/*`
-	3. Add a `Mapper` to the Nextcloud OIDC Client 
-		1. Set `Mapper Type` to `user attribute`
-		2. Set `Name`, `User Attribute`, and `Token Claim Name` to `ownCloudQuota`
-		3. Set `Claim JSON Type` as `string`.
-2. Add a User `Attribute` to necessary user accounts in Keycloak.
-	1. Set `Key` as `ownCloudQuota` and `Value` to your preferred limit (bytes).
->>>>>>> 1ebc0d1b
+    8. Add an `Attribute` by setting `Key` as `ownCloudQuota` and `Value` to your preferred limit (in bytes).
 3. Necessary `config.php` settings (differing from above)
 ```php
 'oidc_login_client_id' => 'nextcloud', // Client ID: Step 1
