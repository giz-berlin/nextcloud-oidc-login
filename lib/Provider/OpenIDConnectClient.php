<?php

namespace OCA\OIDCLogin\Provider;

require_once __DIR__ . '/../../3rdparty/autoload.php';

use OCP\ISession;
use OCP\IConfig;

class OpenIDConnectClient extends \Jumbojett\OpenIDConnectClient
{
    /** @var ISession */
    private $session;
    /** @var IConfig */
    private $config;
    /** @var string */
    private $appName;

    // Keycloak uses a default of 86400 seconds (1 day) as caching time for public keys
    // https://www.keycloak.org/docs/latest/securing_apps/index.html#_java_adapter_config
    private const DEFAULT_PUBLIC_KEY_CACHING_TIME = 86400;
    /** @var int */
    private $publicKeyCachingTime;

    // Avoid DoSing provider by issuing too many requests triggered by an attacker with bad kids
    // Keycloak uses a default of 10 seconds as a minimum time between JWKS requests
    // https://www.keycloak.org/docs/latest/securing_apps/index.html#_java_adapter_config
    private const DEFAULT_MIN_TIME_BETWEEN_JWKS_REQUESTS = 10;
    /** @var int */
    private $minTimeBetweenJwksRequests;

    // .well-known/openid-configuration shouldn't change much, so we default to 1 day.
    private const DEFAULT_WELL_KNOWN_CACHING_TIME = 86400;
    /** @var int */
    private $wellKnownCachingTime;

    public function __construct(
        ISession $session,
        IConfig $config,
        string $appName,
        $issuer = null)
    {
        $this->config = $config;
        parent::__construct(
            $this->config->getSystemValue('oidc_login_provider_url'),
            $this->config->getSystemValue('oidc_login_client_id'),
            $this->config->getSystemValue('oidc_login_client_secret'),
            $issuer
        );
        $this->session = $session;
        $this->appName = $appName;
        $this->publicKeyCachingTime = $this->config->getSystemValue('oidc_login_public_key_caching_time', self::DEFAULT_PUBLIC_KEY_CACHING_TIME);
        $this->minTimeBetweenJwksRequests = $this->config->getSystemValue('oidc_login_min_time_between_jwks_requests', self::DEFAULT_MIN_TIME_BETWEEN_JWKS_REQUESTS);
        $this->wellKnownCachingTime = $this->config->getSystemValue('oidc_login_well_known_caching_time', self::DEFAULT_WELL_KNOWN_CACHING_TIME);
    }
    /**
    * {@inheritdoc}
    */
    protected function getSessionKey($key)
    {
        return $this->session->get($key);
    }
    /**
    * {@inheritdoc}
    */
    protected function setSessionKey($key, $value)
    {
        $this->session->set($key, $value);
    }
    /**
    * {@inheritdoc}
    */
    protected function unsetSessionKey($key)
    {
        $this->session->remove($key);
    }
    /**
    * {@inheritdoc}
    */
    protected function startSession() {
        $this->session->set('is_oidc', 1);
    }
    /**
    * {@inheritdoc}
    */
    protected function commitSession() {
        $this->startSession();
    }
<<<<<<< HEAD

    /**
    * {@inheritdoc}
    */
    protected function fetchURL($url, $post_body = null, $headers = array()) {
        if(strpos($url, "/.well-known/openid-configuration") !== false) {
            // Cache .well-known
            return $this->getWellKnown($url);
        }
        if($url === $this->getProviderConfigValue("jwks_uri")) {
            // Cache jwks 
            return $this->getJWKs();
        }
        return parent::fetchURL($url, $post_body, $headers);
    }

    /**
     * {@inheritdoc}
     */
    public function verifyJWTsignature($jwt) {
        try {
            return parent::verifyJWTsignature($jwt);
        } catch(\Exception $e) {
            // As we are caching the JWKs, we might not know the newest ones.
            // Thus we try verifying the signature first, but if that didn't work because the
            // key couldn't be found, we fetch new ones and try again.
            \OC::$server->getLogger()->debug("Error when verifying jwt {$e->getMessage()}");
            if(strpos($e->getMessage(), "Unable to find a key") !== false) {
                $this->getJWKs(true);
                return parent::verifyJWTsignature($jwt);
            }
            // Otherwise, rethrow error
            throw $e;
        }
    }

    /**
     * Fetches the well-known OIDC discovery endpoint and caches the result
     * for the configured amount of time. This reduces the requests required
     * to the provider. The openid-configuration shouldn't change much anyway.
     */
    private function getWellKnown(string $url) {
        $lastFetched = $this->config->getAppValue($this->appName, 'last_updated_well_known', 0);
        $age = time() - $lastFetched;
        
        if($age < $this->wellKnownCachingTime) {
            return $this->config->getAppValue($this->appName, 'well-known');
        }

        $resp = parent::fetchURL($url);

        $this->config->setAppValue($this->appName, 'well-known', $resp);
        $this->config->setAppValue($this->appName, 'last_updated_well_known', time());

        return $resp;
    }

    /**
     * Fetches new signing keys and stores them for the configured amount of time.
     * This reduces the requests required to the provider and increases the response time,
     * especially when using WebDAV.
     * 
     * @throws \Jumbojett\OpenIDConnectClientException
     */
    private function getJWKs($ignore_cache = false) {
        $lastFetched = $this->config->getAppValue($this->appName, 'last_updated_jwks', 0);

        $keyAge = time() - $lastFetched;

        // Use cache
        if(!$ignore_cache && $keyAge < $this->publicKeyCachingTime) {
            return $this->config->getAppValue($this->appName, 'jwks');
        }

        // Avoid DoSing the provider
        if(time() - $lastFetched < $this->minTimeBetweenJwksRequests) {
            \OC::$server->getLogger()->warning("Too many update signing key requests", ["app" => $this->appName]);
            throw new \Jumbojett\OpenIDConnectClientException("Too many update signing key requests");
        }

        // Avoid recursion
        $resp = parent::fetchURL($this->getProviderConfigValue('jwks_uri'));

        $this->config->setAppValue($this->appName, 'jwks', $resp);
        $this->config->setAppValue($this->appName, 'last_updated_jwks', time());

        return $resp;
    }

    /**
     * Validates the given bearer token by checking the validity of the tokens signature and claims.
     * 
     * @throws \Jumbojett\OpenIDConnectClientException
     */
    public function validateBearerToken($token) {
        $claims = $this->decodeJWT($token, 1);
        // There is no nonce when validating bearer token
        $claims->nonce = $this->getNonce();
        if(!$this->verifyJWTsignature($token)) {
            throw new \Jumbojett\OpenIDConnectClientException('Unable to verify signature');
        }
        if(!$this->verifyJWTclaims($claims)) {
            throw new \Jumbojett\OpenIDConnectClientException('Unable to verify claims');
        }
    }

    public function getTokenPayload($token) {
        return $this->decodeJWT($token, 1);
=======
    /**
     * Gets the OIDC end session URL that will logout the user and redirect back to $post_logout_redirect_uri.
     * 
     * @param string $post_logout_redirect_uri Post signout redirect URL.
     * 
     * @return string The OIDC logout URL.
     */
    public function getEndSessionUrl($post_logout_redirect_uri)
    {
        $id_token_hint = $this->getIdToken();
        $end_session_endpoint =  $this->getProviderConfigValue('end_session_endpoint');
        $signout_params = array(
            'id_token_hint' => $id_token_hint,
            'post_logout_redirect_uri' => $post_logout_redirect_uri);
        $end_session_endpoint  .= (strpos($end_session_endpoint, '?') === false ? '?' : '&') . http_build_query($signout_params);
        return $end_session_endpoint;
>>>>>>> 80a1ad87
    }
}<|MERGE_RESOLUTION|>--- conflicted
+++ resolved
@@ -86,7 +86,6 @@
     protected function commitSession() {
         $this->startSession();
     }
-<<<<<<< HEAD
 
     /**
     * {@inheritdoc}
@@ -97,7 +96,7 @@
             return $this->getWellKnown($url);
         }
         if($url === $this->getProviderConfigValue("jwks_uri")) {
-            // Cache jwks 
+            // Cache jwks
             return $this->getJWKs();
         }
         return parent::fetchURL($url, $post_body, $headers);
@@ -131,7 +130,7 @@
     private function getWellKnown(string $url) {
         $lastFetched = $this->config->getAppValue($this->appName, 'last_updated_well_known', 0);
         $age = time() - $lastFetched;
-        
+
         if($age < $this->wellKnownCachingTime) {
             return $this->config->getAppValue($this->appName, 'well-known');
         }
@@ -148,7 +147,7 @@
      * Fetches new signing keys and stores them for the configured amount of time.
      * This reduces the requests required to the provider and increases the response time,
      * especially when using WebDAV.
-     * 
+     *
      * @throws \Jumbojett\OpenIDConnectClientException
      */
     private function getJWKs($ignore_cache = false) {
@@ -178,7 +177,7 @@
 
     /**
      * Validates the given bearer token by checking the validity of the tokens signature and claims.
-     * 
+     *
      * @throws \Jumbojett\OpenIDConnectClientException
      */
     public function validateBearerToken($token) {
@@ -195,23 +194,5 @@
 
     public function getTokenPayload($token) {
         return $this->decodeJWT($token, 1);
-=======
-    /**
-     * Gets the OIDC end session URL that will logout the user and redirect back to $post_logout_redirect_uri.
-     * 
-     * @param string $post_logout_redirect_uri Post signout redirect URL.
-     * 
-     * @return string The OIDC logout URL.
-     */
-    public function getEndSessionUrl($post_logout_redirect_uri)
-    {
-        $id_token_hint = $this->getIdToken();
-        $end_session_endpoint =  $this->getProviderConfigValue('end_session_endpoint');
-        $signout_params = array(
-            'id_token_hint' => $id_token_hint,
-            'post_logout_redirect_uri' => $post_logout_redirect_uri);
-        $end_session_endpoint  .= (strpos($end_session_endpoint, '?') === false ? '?' : '&') . http_build_query($signout_params);
-        return $end_session_endpoint;
->>>>>>> 80a1ad87
     }
 }